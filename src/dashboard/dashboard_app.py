--- conflicted
+++ resolved
@@ -7,6 +7,7 @@
 """
 
 import sys
+import os
 from pathlib import Path
 
 # Ensure project root is on sys.path so `import src.*` works even when invoked as
@@ -23,10 +24,12 @@
 from datetime import datetime, date, timedelta
 from typing import List, Dict, Any
 import logging
+import requests
 
 from src.config import config
 from src.services import get_message_service
 from src.utils.logging import setup_logging, get_logger
+from src.database import get_db_session, Agent
 
 # Setup logging
 setup_logging()
@@ -41,6 +44,47 @@
 # Get message service
 message_service = get_message_service()
 
+# Reusable Plotly graph config to prevent scroll zoom and stabilize layout
+PLOTLY_GRAPH_CONFIG: Dict[str, Any] = {
+    "scrollZoom": False,
+    "doubleClick": "reset",
+    "displayModeBar": "hover",
+    "responsive": False,
+    "staticPlot": False,
+}
+
+# Webhook base URL for sending messages
+WEBHOOK_BASE_URL = os.getenv("WEBHOOK_BASE_URL")
+if not WEBHOOK_BASE_URL:
+    webhook_host = config.webhook.host or "localhost"
+    webhook_port = config.webhook.port or 5000
+    if webhook_host in ("0.0.0.0", "127.0.0.1"):
+        WEBHOOK_BASE_URL = f"http://localhost:{webhook_port}"
+    else:
+        WEBHOOK_BASE_URL = f"http://{webhook_host}:{webhook_port}"
+
+
+def get_agent_options() -> List[Dict[str, str]]:
+    """Fetch active agents for dropdowns; fallback to names seen in messages."""
+    try:
+        with get_db_session() as session:
+            agents = session.query(Agent).filter(Agent.is_active == True).order_by(Agent.name.asc()).all()
+            options = [{"label": agent.name, "value": agent.name} for agent in agents if agent and agent.name]
+            if options:
+                return options
+    except Exception as e:
+        logger.error(f"Failed to load agents from DB: {e}")
+
+    # Fallback to unique agent names from messages
+    try:
+        df = load_messages()
+        if not df.empty and 'agent' in df.columns:
+            names = sorted([name for name in df['agent'].dropna().unique() if name])
+            return [{"label": name, "value": name} for name in names]
+    except Exception as e:
+        logger.error(f"Failed to load agents from messages: {e}")
+
+    return []
 
 def load_messages() -> pd.DataFrame:
     """Load messages from database with error handling."""
@@ -149,9 +193,6 @@
             html.Button('📊 Export CSV', id='export-btn', n_clicks=0, className='btn btn-export'),
             html.Button('📈 Generate Report', id='report-btn', n_clicks=0, className='btn btn-report'),
             dcc.Download(id='download-csv'),
-<<<<<<< HEAD
-        ], style={'marginBottom': '20px', 'textAlign': 'center'}),
-=======
         ], className='hctc-actions'),
 
         # Send Message Panel
@@ -198,7 +239,6 @@
 
             html.Div(id='send-status', style={'marginTop': '10px'}),
         ], className='hctc-panel'),
->>>>>>> 9f05c65b
         
         # Statistics Cards
         html.Div([
@@ -232,28 +272,15 @@
             # Platform Distribution Chart
             html.Div([
                 html.H4("Platform Distribution", style={'textAlign': 'center', 'marginBottom': '20px'}),
-<<<<<<< HEAD
-                dcc.Graph(id='platform-chart')
-            ], style={'flex': '1', 'marginRight': '10px', 'background': 'white', 
-                     'padding': '20px', 'borderRadius': '10px', 'boxShadow': '0 2px 10px rgba(0,0,0,0.1)'}),
-=======
                 dcc.Graph(id='platform-chart', config=PLOTLY_GRAPH_CONFIG, style={'height': '360px'})
             ], className='hctc-panel'),
->>>>>>> 9f05c65b
             
             # Agent Performance Chart
             html.Div([
                 html.H4("Agent Performance", style={'textAlign': 'center', 'marginBottom': '20px'}),
-<<<<<<< HEAD
-                dcc.Graph(id='agent-chart')
-            ], style={'flex': '1', 'background': 'white', 'padding': '20px', 
-                     'borderRadius': '10px', 'boxShadow': '0 2px 10px rgba(0,0,0,0.1)'}),
-        ], style={'display': 'flex', 'marginBottom': '20px'}),
-=======
                 dcc.Graph(id='agent-chart', config=PLOTLY_GRAPH_CONFIG, style={'height': '360px'})
             ], className='hctc-panel'),
         ], className='hctc-row'),
->>>>>>> 9f05c65b
         
         # Messages Table
         html.Div([
@@ -427,9 +454,6 @@
             title="Message Distribution by Platform",
             color_discrete_sequence=px.colors.qualitative.Set3
         )
-<<<<<<< HEAD
-        platform_fig.update_layout(showlegend=True, height=300)
-=======
         platform_fig.update_layout(
             showlegend=True,
             height=320,
@@ -437,7 +461,6 @@
             autosize=False,
         )
         platform_fig.update_traces(textposition='inside', textinfo='percent+label', hole=0.3)
->>>>>>> 9f05c65b
         
         # Agent chart
         agent_counts = filtered_df['agent'].value_counts()
@@ -448,9 +471,6 @@
             color=agent_counts.values,
             color_continuous_scale='Viridis'
         )
-<<<<<<< HEAD
-        agent_fig.update_layout(showlegend=False, height=300)
-=======
         agent_fig.update_layout(
             showlegend=False,
             height=320,
@@ -458,7 +478,6 @@
             autosize=False,
         )
         agent_fig.update_traces(marker=dict(line=dict(width=0)), hovertemplate='%{x}: %{y}<extra></extra>')
->>>>>>> 9f05c65b
         
         return (table_data.to_dict('records'), str(total_messages), 
                 str(incoming_count), str(outgoing_count), str(active_agents),
@@ -505,6 +524,69 @@
         return None
 
 
+@app.callback(
+    [Output('agent-filter', 'options'),
+     Output('send-agent', 'options')],
+    [Input('refresh-interval', 'n_intervals'),
+     Input('refresh-btn', 'n_clicks')]
+)
+def update_agent_options(n_intervals, refresh_clicks):
+    """Refresh agent options for filters and send panel."""
+    try:
+        options = get_agent_options()
+        filter_options = [{'label': 'All Agents', 'value': 'all'}] + options
+        return filter_options, options
+    except Exception as e:
+        logger.error(f"Failed to update agent options: {e}")
+        return [{'label': 'All Agents', 'value': 'all'}], []
+
+
+@app.callback(
+    Output('send-status', 'children'),
+    [Input('send-btn', 'n_clicks')],
+    [State('send-agent', 'value'),
+     State('send-to', 'value'),
+     State('send-text', 'value')],
+    prevent_initial_call=True
+)
+def handle_send_message(n_clicks, agent, to, text):
+    """Send message via webhook service and display status."""
+    if not n_clicks:
+        return dash.no_update
+
+    try:
+        agent = (agent or '').strip()
+        to = (to or '').strip()
+        text = (text or '').strip()
+
+        if not agent or not to or not text:
+            return html.Span("Please fill agent, recipient and message.", style={'color': '#e74c3c'})
+
+        url = f"{WEBHOOK_BASE_URL}/send"
+        resp = requests.post(url, json={"agent": agent, "to": to, "text": text}, timeout=20)
+        if resp.status_code >= 400:
+            detail = ''
+            try:
+                detail = (resp.json() or {}).get('error') or resp.text
+            except Exception:
+                detail = resp.text
+            return html.Span(f"Send failed: {detail}", style={'color': '#e74c3c'})
+
+        msg_id = None
+        try:
+            msg_id = (resp.json() or {}).get('message_id')
+        except Exception:
+            msg_id = None
+
+        return html.Span(
+            f"Message sent successfully{f' (ID: {msg_id})' if msg_id else ''}.",
+            style={'color': '#27ae60'}
+        )
+    except Exception as e:
+        logger.error(f"Send callback error: {e}")
+        return html.Span("Unexpected error while sending.", style={'color': '#e74c3c'})
+
+
 if __name__ == '__main__':
     logger.info("Starting HCTC-CRM Dashboard - Signature: 8598")
     app.run(
