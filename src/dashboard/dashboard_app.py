--- conflicted
+++ resolved
@@ -176,14 +176,11 @@
             html.Div([
                 html.H3(id='active-agents', children='0', style={'margin': '0', 'color': '#7c3aed'}),
                 html.P('Active Agents', style={'margin': '5px 0 0 0'})
-<<<<<<< HEAD
-=======
             ], className='hctc-card', style={'textAlign': 'center', 'padding': '20px', 'flex': '1', 'marginRight': '10px'}),
 
             html.Div([
                 html.H3(id='available-agents', children='0', style={'margin': '0', 'color': '#58a618'}),
                 html.P('Available Now', style={'margin': '5px 0 0 0'})
->>>>>>> c5cbcca9
             ], className='hctc-card', style={'textAlign': 'center', 'padding': '20px', 'flex': '1'}),
         ], className='hctc-stats', style={'display': 'flex', 'flexWrap': 'wrap', 'marginBottom': '20px'}),
         
@@ -420,11 +417,7 @@
         )
         
         # Agent chart
-<<<<<<< HEAD
-        agent_counts = filtered_df['agent'].value_counts()
-=======
         agent_counts = working_df['agent_display'].value_counts()
->>>>>>> c5cbcca9
         bar_colors = [CISCO_COLORS[i % len(CISCO_COLORS)] for i in range(len(agent_counts))]
         agent_fig = go.Figure(data=[
             go.Bar(x=list(agent_counts.index), y=list(agent_counts.values), marker_color=bar_colors)
